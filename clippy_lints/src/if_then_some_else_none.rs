--- conflicted
+++ resolved
@@ -78,21 +78,12 @@
             if let Some(then_expr) = then_block.expr;
             if let ExprKind::Call(then_call, [then_arg]) = then_expr.kind;
             if let ExprKind::Path(ref then_call_qpath) = then_call.kind;
-<<<<<<< HEAD
-            if match_qpath(then_call_qpath, &clippy_utils::paths::OPTION_SOME);
-            if let ExprKind::Block(els_block, _) = els.kind;
-            if els_block.stmts.is_empty();
-            if let Some(els_expr) = els_block.expr;
-            if let ExprKind::Path(ref els_call_qpath) = els_expr.kind;
-            if match_qpath(els_call_qpath, &clippy_utils::paths::OPTION_NONE);
-=======
             if is_lang_ctor(cx, then_call_qpath, OptionSome);
             if let ExprKind::Block(els_block, _) = els.kind;
             if els_block.stmts.is_empty();
             if let Some(els_expr) = els_block.expr;
             if let ExprKind::Path(ref qpath) = els_expr.kind;
             if is_lang_ctor(cx, qpath, OptionNone);
->>>>>>> 1f7aef33
             then {
                 let cond_snip = snippet_with_macro_callsite(cx, cond.span, "[condition]");
                 let cond_snip = if matches!(cond.kind, ExprKind::Unary(_, _) | ExprKind::Binary(_, _, _)) {
