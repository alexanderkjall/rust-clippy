--- conflicted
+++ resolved
@@ -19,13 +19,8 @@
 /// **Example:**
 ///
 /// ```rust
-<<<<<<< HEAD
 /// use std::cmp::Ordering;
 /// 
-=======
-/// use core::cmp::Ordering;
-///
->>>>>>> fde487c1
 /// // Bad
 /// let a = 1.0;
 /// let b = std::f64::NAN;
