//! Read configurations files.

#![allow(clippy::module_name_repetitions)]

use serde::de::{Deserializer, IgnoredAny, IntoDeserializer, MapAccess, Visitor};
use serde::Deserialize;
use std::error::Error;
use std::path::{Path, PathBuf};
use std::{env, fmt, fs, io};

/// Conf with parse errors
#[derive(Default)]
pub struct TryConf {
    pub conf: Conf,
    pub errors: Vec<String>,
}

impl TryConf {
    fn from_error(error: impl Error) -> Self {
        Self {
            conf: Conf::default(),
            errors: vec![error.to_string()],
        }
    }
}

macro_rules! define_Conf {
    ($(
        #[$doc:meta]
        $(#[conf_deprecated($dep:literal)])?
        ($name:ident: $ty:ty = $default:expr),
    )*) => {
        /// Clippy lint configuration
        pub struct Conf {
            $(#[$doc] pub $name: $ty,)*
        }

        mod defaults {
            $(pub fn $name() -> $ty { $default })*
        }

        impl Default for Conf {
            fn default() -> Self {
                Self { $($name: defaults::$name(),)* }
            }
        }

        impl<'de> Deserialize<'de> for TryConf {
            fn deserialize<D>(deserializer: D) -> Result<Self, D::Error> where D: Deserializer<'de> {
                deserializer.deserialize_map(ConfVisitor)
            }
        }

        #[derive(Deserialize)]
        #[serde(field_identifier, rename_all = "kebab-case")]
        #[allow(non_camel_case_types)]
        enum Field { $($name,)* third_party, }

        struct ConfVisitor;

        impl<'de> Visitor<'de> for ConfVisitor {
            type Value = TryConf;

            fn expecting(&self, formatter: &mut fmt::Formatter<'_>) -> fmt::Result {
                formatter.write_str("Conf")
            }

            fn visit_map<V>(self, mut map: V) -> Result<Self::Value, V::Error> where V: MapAccess<'de> {
                let mut errors = Vec::new();
                $(let mut $name = None;)*
                // could get `Field` here directly, but get `str` first for diagnostics
                while let Some(name) = map.next_key::<&str>()? {
                    match Field::deserialize(name.into_deserializer())? {
                        $(Field::$name => {
                            $(errors.push(format!("deprecated field `{}`. {}", name, $dep));)?
                            match map.next_value() {
                                Err(e) => errors.push(e.to_string()),
                                Ok(value) => match $name {
                                    Some(_) => errors.push(format!("duplicate field `{}`", name)),
                                    None => $name = Some(value),
                                }
                            }
                        })*
                        // white-listed; ignore
                        Field::third_party => drop(map.next_value::<IgnoredAny>())
                    }
                }
                let conf = Conf { $($name: $name.unwrap_or_else(defaults::$name),)* };
                Ok(TryConf { conf, errors })
            }
        }
    };
}

// N.B., this macro is parsed by util/lintlib.py
define_Conf! {
<<<<<<< HEAD
    /// Lint: CLONED_INSTEAD_OF_COPIED, REDUNDANT_FIELD_NAMES, REDUNDANT_STATIC_LIFETIMES, FILTER_MAP_NEXT, CHECKED_CONVERSIONS, MANUAL_RANGE_CONTAINS, USE_SELF, MEM_REPLACE_WITH_DEFAULT, MANUAL_NON_EXHAUSTIVE, OPTION_AS_REF_DEREF, MAP_UNWRAP_OR, MATCH_LIKE_MATCHES_MACRO, MANUAL_STRIP, MISSING_CONST_FOR_FN, UNNESTED_OR_PATTERNS, FROM_OVER_INTO, PTR_AS_PTR. The minimum rust version that the project supports
    (msrv, "msrv": Option<String>, None),
=======
    /// Lint: CLONED_INSTEAD_OF_COPIED, REDUNDANT_FIELD_NAMES, REDUNDANT_STATIC_LIFETIMES, FILTER_MAP_NEXT, CHECKED_CONVERSIONS, MANUAL_RANGE_CONTAINS, USE_SELF, MEM_REPLACE_WITH_DEFAULT, MANUAL_NON_EXHAUSTIVE, OPTION_AS_REF_DEREF, MAP_UNWRAP_OR, MATCH_LIKE_MATCHES_MACRO, MANUAL_STRIP, MISSING_CONST_FOR_FN, UNNESTED_OR_PATTERNS, FROM_OVER_INTO, PTR_AS_PTR, IF_THEN_SOME_ELSE_NONE. The minimum rust version that the project supports
    (msrv: Option<String> = None),
>>>>>>> 796a6f00
    /// Lint: BLACKLISTED_NAME. The list of blacklisted names to lint about. NB: `bar` is not here since it has legitimate uses
    (blacklisted_names: Vec<String> = ["foo", "baz", "quux"].iter().map(ToString::to_string).collect()),
    /// Lint: COGNITIVE_COMPLEXITY. The maximum cognitive complexity a function can have
    (cognitive_complexity_threshold: u64 = 25),
    /// DEPRECATED LINT: CYCLOMATIC_COMPLEXITY. Use the Cognitive Complexity lint instead.
    #[conf_deprecated("Please use `cognitive-complexity-threshold` instead")]
    (cyclomatic_complexity_threshold: Option<u64> = None),
    /// Lint: DOC_MARKDOWN. The list of words this lint should not consider as identifiers needing ticks
    (doc_valid_idents: Vec<String> = [
        "KiB", "MiB", "GiB", "TiB", "PiB", "EiB",
        "DirectX",
        "ECMAScript",
        "GPLv2", "GPLv3",
        "GitHub", "GitLab",
        "IPv4", "IPv6",
        "ClojureScript", "CoffeeScript", "JavaScript", "PureScript", "TypeScript",
        "NaN", "NaNs",
        "OAuth", "GraphQL",
        "OCaml",
        "OpenGL", "OpenMP", "OpenSSH", "OpenSSL", "OpenStreetMap", "OpenDNS",
        "WebGL",
        "TensorFlow",
        "TrueType",
        "iOS", "macOS",
        "TeX", "LaTeX", "BibTeX", "BibLaTeX",
        "MinGW",
        "CamelCase",
    ].iter().map(ToString::to_string).collect()),
    /// Lint: TOO_MANY_ARGUMENTS. The maximum number of argument a function or method can have
    (too_many_arguments_threshold: u64 = 7),
    /// Lint: TYPE_COMPLEXITY. The maximum complexity a type can have
    (type_complexity_threshold: u64 = 250),
    /// Lint: MANY_SINGLE_CHAR_NAMES. The maximum number of single char bindings a scope may have
    (single_char_binding_names_threshold: u64 = 4),
    /// Lint: BOXED_LOCAL, USELESS_VEC. The maximum size of objects (in bytes) that will be linted. Larger objects are ok on the heap
    (too_large_for_stack: u64 = 200),
    /// Lint: ENUM_VARIANT_NAMES. The minimum number of enum variants for the lints about variant names to trigger
    (enum_variant_name_threshold: u64 = 3),
    /// Lint: LARGE_ENUM_VARIANT. The maximum size of a enum's variant to avoid box suggestion
    (enum_variant_size_threshold: u64 = 200),
    /// Lint: VERBOSE_BIT_MASK. The maximum allowed size of a bit mask before suggesting to use 'trailing_zeros'
    (verbose_bit_mask_threshold: u64 = 1),
    /// Lint: DECIMAL_LITERAL_REPRESENTATION. The lower bound for linting decimal literals
    (literal_representation_threshold: u64 = 16384),
    /// Lint: TRIVIALLY_COPY_PASS_BY_REF. The maximum size (in bytes) to consider a `Copy` type for passing by value instead of by reference.
    (trivial_copy_size_limit: Option<u64> = None),
    /// Lint: LARGE_TYPE_PASS_BY_MOVE. The minimum size (in bytes) to consider a type for passing by reference instead of by value.
    (pass_by_value_size_limit: u64 = 256),
    /// Lint: TOO_MANY_LINES. The maximum number of lines a function or method can have
    (too_many_lines_threshold: u64 = 100),
    /// Lint: LARGE_STACK_ARRAYS, LARGE_CONST_ARRAYS. The maximum allowed size for arrays on the stack
    (array_size_threshold: u64 = 512_000),
    /// Lint: VEC_BOX. The size of the boxed type in bytes, where boxing in a `Vec` is allowed
    (vec_box_size_threshold: u64 = 4096),
    /// Lint: TYPE_REPETITION_IN_BOUNDS. The maximum number of bounds a trait can have to be linted
    (max_trait_bounds: u64 = 3),
    /// Lint: STRUCT_EXCESSIVE_BOOLS. The maximum number of bools a struct can have
    (max_struct_bools: u64 = 3),
    /// Lint: FN_PARAMS_EXCESSIVE_BOOLS. The maximum number of bools function parameters can have
    (max_fn_params_bools: u64 = 3),
    /// Lint: WILDCARD_IMPORTS. Whether to allow certain wildcard imports (prelude, super in tests).
    (warn_on_all_wildcard_imports: bool = false),
    /// Lint: DISALLOWED_METHOD. The list of disallowed methods, written as fully qualified paths.
    (disallowed_methods: Vec<String> = Vec::new()),
    /// Lint: UNREADABLE_LITERAL. Should the fraction of a decimal be linted to include separators.
    (unreadable_literal_lint_fractions: bool = true),
    /// Lint: UPPER_CASE_ACRONYMS. Enables verbose mode. Triggers if there is more than one uppercase char next to each other
    (upper_case_acronyms_aggressive: bool = false),
    /// Lint: _CARGO_COMMON_METADATA. For internal testing only, ignores the current `publish` settings in the Cargo manifest.
    (cargo_ignore_publish: bool = false),
}

/// Search for the configuration file.
pub fn lookup_conf_file() -> io::Result<Option<PathBuf>> {
    /// Possible filename to search for.
    const CONFIG_FILE_NAMES: [&str; 2] = [".clippy.toml", "clippy.toml"];

    // Start looking for a config file in CLIPPY_CONF_DIR, or failing that, CARGO_MANIFEST_DIR.
    // If neither of those exist, use ".".
    let mut current = env::var_os("CLIPPY_CONF_DIR")
        .or_else(|| env::var_os("CARGO_MANIFEST_DIR"))
        .map_or_else(|| PathBuf::from("."), PathBuf::from);
    loop {
        for config_file_name in &CONFIG_FILE_NAMES {
            let config_file = current.join(config_file_name);
            match fs::metadata(&config_file) {
                // Only return if it's a file to handle the unlikely situation of a directory named
                // `clippy.toml`.
                Ok(ref md) if !md.is_dir() => return Ok(Some(config_file)),
                // Return the error if it's something other than `NotFound`; otherwise we didn't
                // find the project file yet, and continue searching.
                Err(e) if e.kind() != io::ErrorKind::NotFound => return Err(e),
                _ => {},
            }
        }

        // If the current directory has no parent, we're done searching.
        if !current.pop() {
            return Ok(None);
        }
    }
}

/// Read the `toml` configuration file.
///
/// In case of error, the function tries to continue as much as possible.
pub fn read(path: &Path) -> TryConf {
    let content = match fs::read_to_string(path) {
        Err(e) => return TryConf::from_error(e),
        Ok(content) => content,
    };
    toml::from_str(&content).unwrap_or_else(TryConf::from_error)
}<|MERGE_RESOLUTION|>--- conflicted
+++ resolved
@@ -94,13 +94,8 @@
 
 // N.B., this macro is parsed by util/lintlib.py
 define_Conf! {
-<<<<<<< HEAD
-    /// Lint: CLONED_INSTEAD_OF_COPIED, REDUNDANT_FIELD_NAMES, REDUNDANT_STATIC_LIFETIMES, FILTER_MAP_NEXT, CHECKED_CONVERSIONS, MANUAL_RANGE_CONTAINS, USE_SELF, MEM_REPLACE_WITH_DEFAULT, MANUAL_NON_EXHAUSTIVE, OPTION_AS_REF_DEREF, MAP_UNWRAP_OR, MATCH_LIKE_MATCHES_MACRO, MANUAL_STRIP, MISSING_CONST_FOR_FN, UNNESTED_OR_PATTERNS, FROM_OVER_INTO, PTR_AS_PTR. The minimum rust version that the project supports
-    (msrv, "msrv": Option<String>, None),
-=======
     /// Lint: CLONED_INSTEAD_OF_COPIED, REDUNDANT_FIELD_NAMES, REDUNDANT_STATIC_LIFETIMES, FILTER_MAP_NEXT, CHECKED_CONVERSIONS, MANUAL_RANGE_CONTAINS, USE_SELF, MEM_REPLACE_WITH_DEFAULT, MANUAL_NON_EXHAUSTIVE, OPTION_AS_REF_DEREF, MAP_UNWRAP_OR, MATCH_LIKE_MATCHES_MACRO, MANUAL_STRIP, MISSING_CONST_FOR_FN, UNNESTED_OR_PATTERNS, FROM_OVER_INTO, PTR_AS_PTR, IF_THEN_SOME_ELSE_NONE. The minimum rust version that the project supports
     (msrv: Option<String> = None),
->>>>>>> 796a6f00
     /// Lint: BLACKLISTED_NAME. The list of blacklisted names to lint about. NB: `bar` is not here since it has legitimate uses
     (blacklisted_names: Vec<String> = ["foo", "baz", "quux"].iter().map(ToString::to_string).collect()),
     /// Lint: COGNITIVE_COMPLEXITY. The maximum cognitive complexity a function can have
