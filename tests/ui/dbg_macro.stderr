--- conflicted
+++ resolved
@@ -77,11 +77,7 @@
    |              ~~~~~~~~~~~~
 
 error: `dbg!` macro is intended as a debugging tool
-<<<<<<< HEAD
-  --> $DIR/dbg_macro.rs:19:5
-=======
   --> $DIR/dbg_macro.rs:20:5
->>>>>>> e2e492c1
    |
 LL |     dbg!(1, 2, dbg!(3, 4));
    |     ^^^^^^^^^^^^^^^^^^^^^^
@@ -92,11 +88,7 @@
    |     ~~~~~~~~~~~~~~~~~~
 
 error: `dbg!` macro is intended as a debugging tool
-<<<<<<< HEAD
-  --> $DIR/dbg_macro.rs:20:5
-=======
   --> $DIR/dbg_macro.rs:21:5
->>>>>>> e2e492c1
    |
 LL |     dbg!(1, 2, 3, 4, 5);
    |     ^^^^^^^^^^^^^^^^^^^
@@ -107,11 +99,7 @@
    |     ~~~~~~~~~~~~~~~
 
 error: `dbg!` macro is intended as a debugging tool
-<<<<<<< HEAD
-  --> $DIR/dbg_macro.rs:40:9
-=======
   --> $DIR/dbg_macro.rs:41:9
->>>>>>> e2e492c1
    |
 LL |         dbg!(2);
    |         ^^^^^^^
