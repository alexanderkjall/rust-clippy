--- conflicted
+++ resolved
@@ -188,31 +188,4 @@
 LL +     let _ = opt.is_some_and(|x| x > 5);
    |
 
-<<<<<<< HEAD
-error: called `map(<f>).unwrap_or(<a>)` on an `Option` value. This can be done more directly by calling `map_or(<a>, <f>)` instead
-  --> $DIR/map_unwrap_or.rs:106:13
-   |
-LL |     let _ = opt.map(|x| x > 5).unwrap_or(false);
-   |             ^^^^^^^^^^^^^^^^^^^^^^^^^^^^^^^^^^^
-   |
-help: use `map_or(<a>, <f>)` instead
-   |
-LL -     let _ = opt.map(|x| x > 5).unwrap_or(false);
-LL +     let _ = opt.map_or(false, |x| x > 5);
-   |
-
-error: called `map(<f>).unwrap_or(false)` on an `Option` value. This can be done more directly by calling `is_some_and(<f>)` instead
-  --> $DIR/map_unwrap_or.rs:113:13
-   |
-LL |     let _ = opt.map(|x| x > 5).unwrap_or(false);
-   |             ^^^^^^^^^^^^^^^^^^^^^^^^^^^^^^^^^^^
-   |
-help: use `is_some_and(<f>)` instead
-   |
-LL -     let _ = opt.map(|x| x > 5).unwrap_or(false);
-LL +     let _ = opt.is_some_and(|x| x > 5);
-   |
-
-=======
->>>>>>> bafde543
 error: aborting due to 15 previous errors
